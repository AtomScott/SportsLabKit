from __future__ import annotations

import csv
import os
from ast import literal_eval
from itertools import zip_longest
from pathlib import Path
from typing import Any, Callable, Mapping, Optional, Sequence, Union

import dateutil.parser
import numpy as np
import pandas as pd
from omegaconf import OmegaConf

from soccertrack import BBoxDataFrame, CoordinatesDataFrame

_pathlike = Union[str, os.PathLike]


def auto_string_parser(value: str) -> Any:
    """Auxiliary function to parse string values.

    Args:
        value (str): String value to parse.

    Returns:
        value (any): Parsed string value.
    """
    # automatically parse values to correct type
    if value.isdigit():
        return int(value)
    if value.replace(".", "", 1).isdigit():
        return float(value)
    if value.lower() == "true":
        return True
    if value.lower() == "false":
        return False
    if value.lower() == "nan":
        return np.nan
    if value.lower() == "inf":
        return np.inf
    if value.lower() == "-inf":
        return -np.inf

    try:
        return literal_eval(value)
    except (ValueError, SyntaxError):
        pass
    try:
        return dateutil.parser.parse(value)
    except (ValueError, TypeError):
        pass
    return value


def infer_metadata_from_filename(filename: _pathlike) -> Mapping[str, int]:
    """Try to infer metadata from filename.

    Args:
        filename (Union[str, bytes, os.PathLike[Any]]): Filename to infer metadata from

    Returns:
        dict[str, Union[int, str]]: Dictionary with metadata
    """

    filename = Path(filename)
    basename = filename.name

    try:
        teamid = int(basename.split("_")[1])
        playerid = int(basename.split("_")[2].split(".")[0])
    except (IndexError, ValueError):  # TODO: Make this exception more specific
        teamid = 0
        playerid = 0
    metadata = {
        "teamid": teamid,
        "playerid": playerid,
    }
    return metadata


def load_gpsports(
    filename: _pathlike,
    playerid: Optional[int] = None,
    teamid: Optional[int] = None,
) -> CoordinatesDataFrame:
    """Load CoordinatesDataFrame from GPSPORTS file.

    Args:
        filename(str): Path to gpsports file.

    Returns:
        gpsports_dataframe(CoordinatesDataFrame): DataFrame of gpsports file.
    """
    # read_gpsdata
    raw_df = pd.read_excel(
        filename,
        skiprows=7,
        usecols=["Time", "Latitude", "Longitude"],
        index_col="Time",
    ).rename(columns={"Latitude": "Lat", "Longitude": "Lon"})

    # get multicolumn
    metadata = infer_metadata_from_filename(filename)
    teamid = teamid if teamid is not None else metadata["teamid"]
    playerid = playerid if playerid is not None else metadata["playerid"]

    idx = pd.MultiIndex.from_arrays(
        [[int(teamid)] * 2, [int(playerid)] * 2, list(raw_df.columns)],
    )

    # Change single column to multi-column
    gpsports_dataframe = CoordinatesDataFrame(
        raw_df.values, index=raw_df.index, columns=idx
    )
    gpsports_dataframe.index = gpsports_dataframe.index.map(
        lambda x: x.time()
    )  # remove date
    return gpsports_dataframe


def load_statsports(
    filename: _pathlike,
    playerid: Optional[int] = None,
    teamid: Optional[int] = None,
) -> CoordinatesDataFrame:
    """Load CoordinatesDataFrame from STATSPORTS file.

    Args:
        filename(str): Path to statsports file.

    Returns:
        statsports_dataframe(CoordinatesDataFrame): DataFrame of statsports file.
    """
    raw_df = (
        pd.read_csv(filename)
        .iloc[:, [1, 3, 4]]
        .set_axis(["Time", "Lat", "Lon"], axis="columns")
        .reset_index(drop=True)
    )
    raw_df["Time"] = pd.to_datetime(raw_df["Time"])
    raw_df.set_index("Time", inplace=True)

    metadata = infer_metadata_from_filename(filename)
    teamid = teamid if teamid is not None else metadata["teamid"]
    playerid = playerid if playerid is not None else metadata["playerid"]

    idx = pd.MultiIndex.from_arrays(
        [[int(teamid)] * 2, [int(playerid)] * 2, list(raw_df.columns)],
    )

    # change multicolumn
    statsports_dataframe = CoordinatesDataFrame(
        raw_df.values, index=raw_df.index, columns=idx
    )
    statsports_dataframe.index = statsports_dataframe.index.map(lambda x: x.time())

    return statsports_dataframe


def load_soccertrack_coordinates(
    filename: _pathlike,
    playerid: Optional[int] = None,
    teamid: Optional[int] = None,
) -> CoordinatesDataFrame:
    """Load CoordinatesDataFrame from soccertrack coordinates file.

    Args:
        filename(str): Path to soccertrack coordinates file.

    Returns:
        soccertrack_coordinates_dataframe(CoordinatesDataFrame): DataFrame of soccertrack coordinates file.
    """
    attrs = {}
    with open(filename, "r", encoding="utf-8") as f:
        for line in f:
            if line.startswith("#"):
                k, v = line[1:].strip().split(":")
                attrs[k] = auto_string_parser(v)
            else:
                break

    skiprows = len(attrs)
    df = pd.read_csv(filename, header=[0, 1, 2], index_col=0, skiprows=skiprows)
    df.attrs = attrs
    return df


def is_soccertrack_coordinates(filename: _pathlike) -> bool:
    return True


def infer_gps_format(filename: _pathlike) -> str:
    """Try to infer GPS format from filename.

    Args:
        filename (Union[str, bytes, os.PathLike[Any]]): Filename to infer format from.
    """

    filename = str(filename)

    if is_soccertrack_coordinates(filename):
        return "soccertrack"
    if filename.endswith(".xlsx"):
        return "gpsports"
    if filename.endswith(".csv"):
        return "statsports"
    raise ValueError("Could not infer file format")


def get_gps_loader(
    format: str,
) -> Callable[[_pathlike, int, int], CoordinatesDataFrame]:
    """Get GPS loader function for a given format.

    Args:
        format (str): GPS format.

    Returns:
        Callable[[_pathlike, int, int], CoordinatesDataFrame]: GPS loader function.
    """
    format = format.lower()
    if format == "gpsports":
        return load_gpsports
    if format == "statsports":
        return load_statsports
    if format == "soccertrack":
        return load_soccertrack_coordinates
    raise ValueError(f"Unknown format {format}")


def load_coordinates(
    filename: _pathlike,
    format: Optional[str] = None,
    playerid: Optional[int] = None,
    teamid: Optional[int] = None,
) -> CoordinatesDataFrame:
    """Load CoordinatesDataFrame from file.

    Args:
        filename (Union[str, bytes, os.PathLike[Any]]): Filename to load from.
        format (Optional[str], optional): Format of GPS data. Defaults to None.
        playerid (Optional[int], optional): Player ID. Defaults to None.
        teamid (Optional[int], optional): Team ID. Defaults to None.

    Raises:
        ValueError: If format is not provided and could not be inferred.

    Returns:
        CoordinatesDataFrame: DataFrame of GPS data.
    """
    if format is None:
        format = infer_gps_format(filename)
    loader = get_gps_loader(format)
    df = CoordinatesDataFrame(loader(filename))
    df.rename_axis(["TeamID", "PlayerID", "Attributes"], axis=1, inplace=True)
    return df


def load_gps(
    filenames: Union[
        Sequence[
            _pathlike,
        ],
        _pathlike,
    ],
    playerids: Union[Sequence[int], int] = (),
    teamids: Union[Sequence[int], int] = (),
) -> CoordinatesDataFrame:
    """Load GPS data from multiple files.

    Args:
        gpsports_dataframe(CoordinatesDataFrame): DataFrame of gpsports file.
        statsports_dataframe(CoordinatesDataFrame): DataFrame of statsports file.

    Returns:
        merged_dataframe(CoordinatesDataFrame): DataFrame of merged gpsports and statsports.
    """

    if not isinstance(filenames, Sequence):
        filenames = [filenames]

    playerid = 0  # TODO: 付与ロジックを書く
    teamid = None  # TODO 付与ロジックを書く

    if not isinstance(playerids, Sequence):
        playerids = [playerids]

    if not isinstance(teamids, Sequence):
        teamids = [teamids]

    df_list = []
    for i, (filename, playerid, teamid) in enumerate(
        zip_longest(filenames, playerids, teamids)
    ):
        playerid = playerid if playerid is not None else i
        gps_format = infer_gps_format(filename)
        dataframe = get_gps_loader(gps_format)(filename, playerid, teamid)
        df_list.append(dataframe)

        playerid += 1  # TODO: これではyamlから読み込むことができない

    merged_dataframe = df_list[0].join(df_list[1 : len(df_list)])  # これができるのは知らなかった
    merged_dataframe = (
        merged_dataframe.sort_index().interpolate()
    )  # 暗黙的にinterpolateするのが正解なのか？

    merged_dataframe = df_list[0].join(df_list[1 : len(df_list)])
    merged_dataframe = merged_dataframe.sort_index().interpolate()

    # 座標変換する？
    return merged_dataframe


def load_gps_from_yaml(yaml_path: str) -> CoordinatesDataFrame:
    """Load GPS data from a YAML file.

    Args:
        yaml_path(str): Path to yaml file.

    Returns:
        merged_dataframe(CoordinatesDataFrame): DataFrame of merged gpsports and statsports.
    """

    cfg = OmegaConf.load(yaml_path)
    playerids, teamids, filepaths = [], [], []
    for device in cfg.devices:
        playerids.append(device.playerid)
        teamids.append(device.teamid)
        filepaths.append(Path(device.filepath))

    return load_gps(filepaths, playerids, teamids)


def load_labelbox(filename: _pathlike) -> CoordinatesDataFrame:
    """Load labelbox format file to CoordinatesDataFrame.

    Args:
        filename(str): Path to gpsports file.

    Returns:
        gpsports_dataframe(CoordinatesDataFrame): DataFrame of gpsports file.

    Notes:
        出力するDataFrameの列は以下の通り
        Time(datetime): GPS(GPSPORTS)のタイムスタンプ
        Lat(float): GPSの緯度
        Lon(float): GPSの経度
    """
    # read_gpsdata
    df = pd.read_json(filename, lines=True).explode("objects")
    objects_df = df["objects"].apply(pd.Series)
    bbox_df = objects_df["bbox"].apply(pd.Series)

    df = pd.concat(
        [
            df[["frameNumber"]],
            objects_df.title.str.split("_", expand=True),
            bbox_df[["left", "top", "width", "height"]],
        ],
        axis=1,
    )

    df.columns = [
        "frame",
        "teamid",
        "playerid",
        "bb_left",
        "bb_top",
        "bb_width",
        "bb_height",
    ]
    df.set_index("frame", inplace=True)

    groups = df.groupby("playerid", dropna=False)

    df_list = []
    for playerid, group in groups:
        teamid = group.teamid.iloc[0]
        bbox_cols = ["bb_left", "bb_top", "bb_width", "bb_height"]

        if teamid.lower() == "sports ball":
            teamid = 3
            playerid = 0

        idx = pd.MultiIndex.from_arrays(
            [[int(float(teamid))] * 4, [int(float(playerid))] * 4, bbox_cols],
        )

        bbox_df = BBoxDataFrame(group[bbox_cols].values, index=group.index, columns=idx)
        df_list.append(bbox_df)

    merged_dataframe = df_list[0].join(df_list[1 : len(df_list)])  # これができるのは知らなかった
    merged_dataframe = (
        merged_dataframe.sort_index().interpolate()
    )  # 暗黙的にinterpolateするのが正解なのか？

    merged_dataframe = df_list[0].join(df_list[1 : len(df_list)])
    merged_dataframe = merged_dataframe.sort_index().interpolate()

    return merged_dataframe


def load_mot(filename: _pathlike) -> CoordinatesDataFrame:
    """Load MOT format file to CoordinatesDataFrame.

    Args:
        filename(str): Path to statsports file.

    Returns:
        statsports_dataframe(CoordinatesDataFrame): DataFrame of statsports file.

    Notes:
        出力するDataFrameの列は以下の通り
        Time(datetime): GPS(STATSPORTS)のタイムスタンプ
        Lat(float): GPSの緯度
        Lon(float): GPSの経度
    """
    groups = pd.read_csv(filename, usecols=[0, 1, 2, 3, 4, 5], index_col=0).groupby(
        "id"
    )

    teamid = 0
    # playerid = 0

    df_list = []
    for playerid, group in groups:
        group["conf"] = 1.0
<<<<<<< HEAD
        group["class_id"] = int(0)  # TODO: classid of person
        if playerid == 23:
            group["class_id"] = int(32)  # TODO: classid of ball
=======
        # group["class_id"] = 0  # TODO: classid of person
        if playerid == 23:
            # group["class_id"] = 32  # TODO: classid of ball
>>>>>>> 5842441f
            teamid = 3
            playerid = 0
        elif 11 < playerid < 23:
            teamid = 1
            playerid = playerid - 11
<<<<<<< HEAD
        bbox_cols = ["bb_left", "bb_top", "bb_width", "bb_height", "conf", "class_id"]
=======
        bbox_cols = ["bb_left", "bb_top", "bb_width", "bb_height", "conf"]
>>>>>>> 5842441f
        idx = pd.MultiIndex.from_arrays(
            [[int(teamid)] * 5, [int(playerid)] * 5, bbox_cols],
        )

        bbox_df = BBoxDataFrame(group[bbox_cols].values, index=group.index, columns=idx)
        df_list.append(bbox_df)

    merged_dataframe = df_list[0].join(df_list[1 : len(df_list)])  # これができるのは知らなかった
    merged_dataframe = (
        merged_dataframe.sort_index().interpolate()
    )  # 暗黙的にinterpolateするのが正解なのか？

    merged_dataframe = df_list[0].join(df_list[1 : len(df_list)])
    merged_dataframe = merged_dataframe.sort_index().interpolate()

    return merged_dataframe


def load_soccertrack_bbox(
    filename: _pathlike,
) -> pd.DataFrame:
    """Load a dataframe from a file.

    Args:
        filename (_pathlike): Path to load the dataframe.
    Returns:
        df (pd.DataFrame): Dataframe loaded from the file.
    """
    attrs = {}
    with open(filename, "r", encoding="utf-8") as f:
        for line in f:
            if line.startswith("#"):
                k, v = line[1:].strip().split(":")
                attrs[k] = auto_string_parser(v)
            else:
                break

    skiprows = len(attrs)
    df = pd.read_csv(filename, header=[0, 1, 2], index_col=0, skiprows=skiprows)
    df.attrs = attrs

    # add conf and class_id
    id_list = []
    for column in df.columns:
        team_id = column[0]
        player_id = column[1]
        id_list.append((team_id, player_id))

    for id in sorted(set(id_list)):
        df.loc[:, (id[0], id[1], "conf")] = 1.0
    df = df[df.sort_index(axis=1, level=[0, 1], ascending=[True, True]).columns]

    return df


def is_mot(filename: _pathlike) -> bool:
    """Return True if the file is MOT format.

    Args:
        filename(_pathlike): Path to file.

    Returns:
        is_mot(bool): True if the file is MOT format.
    """
<<<<<<< HEAD
    try:
        with open(filename, "r", encoding="utf-8") as f:
            reader = csv.reader(f)
            first_line = next(reader)
=======
    with open(filename, "r", encoding="utf-8") as f:
        reader = csv.reader(f)
        first_line = next(reader)

    return [
        "frame",
        "id",
        "bb_left",
        "bb_top",
        "bb_width",
        "bb_height",
    ] == first_line
>>>>>>> 5842441f

        return ["frame", "id", "bb_left", "bb_top", "bb_width", "bb_height"] == first_line
    except Exception:
        return False

def infer_bbox_format(filename: _pathlike) -> str:
    """Try to infer the format of a given bounding box file.

    Args:
        filename(_pathlike): Path to bounding box file.

    Returns:
        format(str): Inferred format of the bounding box file.
    """
    filename = str(filename)
    # TODO: 拡張子で判定する方法はザルすぎる
    if is_mot(filename):
        return "mot"
    if filename.endswith(".csv"):
        return "soccertrack_bbox"
    if filename.endswith(".ndjson"):
        return "labelbox"
    raise ValueError("Could not infer file format")


def get_bbox_loader(
    format: str,
) -> Callable[[_pathlike], BBoxDataFrame]:
    """Returns a function that loads the corresponding bbox format.

    Args:
        format(str): bbox format to load.

    Returns:
        bbox_loader(Callable[[_pathlike], BBoxDataFrame]): Function that loads the corresponding bbox format.
    """
    format = format.lower()
    if format == "mot":
        return load_mot
    if format == "labelbox":
        return load_labelbox
    if format == "soccertrack_bbox":
        return load_soccertrack_bbox
    raise ValueError(f"Unknown format {format}")


def load_bbox(filename: _pathlike) -> BBoxDataFrame:
    """Load a BBoxDataFrame from a file.

    Args:
        filename(_pathlike): Path to bounding box file.

    Returns:
        bbox(BBoxDataFrame): BBoxDataFrame loaded from the file.
    """

    df_format = infer_bbox_format(filename)
    df = BBoxDataFrame(get_bbox_loader(df_format)(filename))
    df.rename_axis(["TeamID", "PlayerID", "Attributes"], axis=1, inplace=True)
    return df


def load_df(
    filename: _pathlike, df_type: str = "bbox"
) -> Union[BBoxDataFrame, CoordinatesDataFrame]:
    """Loads either a BBoxDataFrame or a CoordinatesDataFrame from a file.

    Args:
        filename(Uinon[str, os.PathLike[Any]]): Path to file.
        df_type(str): Type of dataframe to load. Either 'bbox' or 'coordinates'.

    Returns:
        dataframe(Union[BBoxDataFrame, CoordinatesDataFrame]): DataFrame of file.
    """
    if df_type == "bbox":
        df = load_bbox(filename)
    elif df_type == "coordinates":
        df = load_coordinates(filename)
    else:
        raise ValueError(
            f"Unknown dataframe type {df_type}, must be 'bbox' or 'coordinates'"
        )

    return df


# def load_bboxes_from_yaml(yaml_path: _pathlike) -> BBoxDataFrame:
#     """
#     Args:
#         yaml_path(str): Path to yaml file.

#     Returns:
#         merged_dataframe(BBoxDataFrame):
#     """

#     cfg = OmegaConf.load(yaml_path)
#     df_list = []
#     playerids, teamids, filepaths = [], [], []
#     for device in cfg.devices:
#         playerids.append(device.playerid)
#         teamids.append(device.teamid)
#         filepaths.append(Path(device.filepath))

#     return load_bboxes(filepaths, playerids, teamids)<|MERGE_RESOLUTION|>--- conflicted
+++ resolved
@@ -426,25 +426,15 @@
     df_list = []
     for playerid, group in groups:
         group["conf"] = 1.0
-<<<<<<< HEAD
         group["class_id"] = int(0)  # TODO: classid of person
         if playerid == 23:
             group["class_id"] = int(32)  # TODO: classid of ball
-=======
-        # group["class_id"] = 0  # TODO: classid of person
-        if playerid == 23:
-            # group["class_id"] = 32  # TODO: classid of ball
->>>>>>> 5842441f
             teamid = 3
             playerid = 0
         elif 11 < playerid < 23:
             teamid = 1
             playerid = playerid - 11
-<<<<<<< HEAD
-        bbox_cols = ["bb_left", "bb_top", "bb_width", "bb_height", "conf", "class_id"]
-=======
         bbox_cols = ["bb_left", "bb_top", "bb_width", "bb_height", "conf"]
->>>>>>> 5842441f
         idx = pd.MultiIndex.from_arrays(
             [[int(teamid)] * 5, [int(playerid)] * 5, bbox_cols],
         )
@@ -509,25 +499,10 @@
     Returns:
         is_mot(bool): True if the file is MOT format.
     """
-<<<<<<< HEAD
     try:
         with open(filename, "r", encoding="utf-8") as f:
             reader = csv.reader(f)
             first_line = next(reader)
-=======
-    with open(filename, "r", encoding="utf-8") as f:
-        reader = csv.reader(f)
-        first_line = next(reader)
-
-    return [
-        "frame",
-        "id",
-        "bb_left",
-        "bb_top",
-        "bb_width",
-        "bb_height",
-    ] == first_line
->>>>>>> 5842441f
 
         return ["frame", "id", "bb_left", "bb_top", "bb_width", "bb_height"] == first_line
     except Exception:
