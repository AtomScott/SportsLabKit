<<<<<<< HEAD
from ..logger import logger
from .base import BaseDetectionModel, Detection
from .yolov5 import YOLOv5
from .dummy import DummyDetectionModel
=======
from typing import Any, Dict

from soccertrack.detection_model.base import BaseDetectionModel
from soccertrack.detection_model.yolo_model import YOLOModel
from soccertrack.logger import logger
>>>>>>> aa919564


def inheritors(cls):
    subclasses = set()
    work = [cls]
    while work:
        parent = work.pop()
        for child in parent.__subclasses__():
            if child not in subclasses:
                subclasses.add(child)
                work.append(child)
    return subclasses


<<<<<<< HEAD
def load(model_name, model_repo, model_ckpt, model_config=dict(), **kwargs):
=======
def load(model_name: str, model_ckpt: str, inference_config: Dict[str, Any] = None):
    if inference_config is None:
        inference_config = {}
>>>>>>> aa919564
    for cls in inheritors(BaseDetectionModel):
        if model_name in [cls.__name__.lower(), cls.__name__]:
            return cls(model_name, model_ckpt, inference_config)
    logger.warning(
        f"Model {model_name} not found. Available models: {[cls.__name__ for cls in inheritors(BaseDetectionModel)]} (lowercase is allowed)"
    )


if __name__ == "__main__":
    for cls in inheritors(BaseDetectionModel):
        print(cls.__name__)<|MERGE_RESOLUTION|>--- conflicted
+++ resolved
@@ -1,15 +1,7 @@
-<<<<<<< HEAD
 from ..logger import logger
 from .base import BaseDetectionModel, Detection
 from .yolov5 import YOLOv5
 from .dummy import DummyDetectionModel
-=======
-from typing import Any, Dict
-
-from soccertrack.detection_model.base import BaseDetectionModel
-from soccertrack.detection_model.yolo_model import YOLOModel
-from soccertrack.logger import logger
->>>>>>> aa919564
 
 
 def inheritors(cls):
@@ -24,13 +16,7 @@
     return subclasses
 
 
-<<<<<<< HEAD
-def load(model_name, model_repo, model_ckpt, model_config=dict(), **kwargs):
-=======
-def load(model_name: str, model_ckpt: str, inference_config: Dict[str, Any] = None):
-    if inference_config is None:
-        inference_config = {}
->>>>>>> aa919564
+def load(model_name, model_repo, model_ckpt, model_config=None, **kwargs):
     for cls in inheritors(BaseDetectionModel):
         if model_name in [cls.__name__.lower(), cls.__name__]:
             return cls(model_name, model_ckpt, inference_config)
