--- conflicted
+++ resolved
@@ -1,16 +1,10 @@
 from abc import ABC, abstractmethod
-<<<<<<< HEAD
 
 import numpy as np
 from soccertrack.logger import logger
 from soccertrack.types.detection import Detection
 from soccertrack.types.detections import Detections
 from soccertrack.utils import read_image
-
-
-def convert_to_detection(pred):
-    """Convert an output to a single detection object.
-=======
 from pathlib import Path
 from typing import Any, Dict
 
@@ -21,7 +15,10 @@
 
 from soccertrack.types import Detection
 from soccertrack.utils.draw import draw_bounding_boxes
->>>>>>> aa919564
+
+
+def convert_to_detection(pred):
+    """Convert an output to a single detection object.
 
     Handles the following input types:
     - dict with keys: bbox_left, bbox_top, bbox_width, bbox_height, conf, class
@@ -83,7 +80,6 @@
         model (Any): The loaded model.
     """
 
-<<<<<<< HEAD
     def __init__(self, model_name, model_repo, model_ckpt, model_config=None):
         """
         Initializes the base detection model.
@@ -94,22 +90,12 @@
             model_ckpt (str): The checkpoint of the model to load.
             model_config (Optional[dict]): The configuration for the model.
         """
-=======
-class BaseDetectionModel(ABC):
-    def __init__(
-        self, model_name: str, model_ckpt: str, inference_config: Dict[str, Any] = None
-    ):
->>>>>>> aa919564
         super().__init__()
         self.model_name = model_name
         self.model_ckpt = model_ckpt
-<<<<<<< HEAD
         self.model_config = model_config
         self.input_is_batched = False  # initialize the input_is_batched attribute
 
-=======
-        self.inference_config = inference_config or {}
->>>>>>> aa919564
         self.model = self.load()
 
     def __call__(self, inputs, **kwargs):
@@ -236,13 +222,9 @@
         print(results)
         for img in imgs:
             results = self(img)
-<<<<<<< HEAD
             print(results)
 
 
 if __name__ == "__main__":
     model = BaseDetectionModel("model_name", "model_repo", "model_ckpt")
-    model.test()
-=======
-            print(results)
->>>>>>> aa919564
+    model.test()