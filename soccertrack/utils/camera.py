--- conflicted
+++ resolved
@@ -207,22 +207,10 @@
         """
         movie_iterator = self.movie_iterator(calibrate=True)
         roi = self.roi
-<<<<<<< HEAD
-
-        def frames(movie_iterator):
-            x1, y1, x2, y2 = roi
-            for frame in movie_iterator:
-                for pitch_keypoint in self.source_keypoints:
-                    cv.circle(frame, pitch_keypoint.astype(int), 5, (0, 0, 255), -1)
-                yield frame
-
-        make_video(frames(movie_iterator), input_framerate=self.video_fps, outpath=save_path, crf=0, preset=None)
-=======
 
         make_video(
             movie_iterator, input_framerate=self.video_fps, outpath=save_path
         )
->>>>>>> 8acaa95e
 
     def visualize_candidate_detections(
         self,
@@ -409,23 +397,6 @@
 
     @property
     def roi(self) -> Tuple[int, int, int, int]:
-<<<<<<< HEAD
-        keypoint_map = self.keypoint_map
-        source_keypoints = self.source_keypoints
-        
-        cx, cy = keypoint_map[(52.5, 34)]
-        width = source_keypoints[:, 0].max() - source_keypoints[:, 0].min()
-        height = source_keypoints[:, 1].max() - source_keypoints[:, 1].min()
-        
-        width *= 1.3
-        height = width * (9/16) # use 16:9 aspect ratio
-
-        x1 = max(0, cx - width / 2)
-        y1 = max(0, cy - height / 2)
-        x2 = cx + width / 2
-        y2 = cy + height / 2
-        return int(x1), int(y1), int(x2), int(y2)
-=======
         if self.calibration_method == "zhang":
             dim = (self.w, self.h)
             K = self.camera_matrix
@@ -454,7 +425,6 @@
             x2 = cx + width / 2
             y2 = cy + height / 2
             return int(x1), int(y1), int(x2), int(y2)
->>>>>>> 8acaa95e
 
 
 def read_pitch_keypoints(
