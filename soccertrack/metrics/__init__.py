--- conflicted
+++ resolved
@@ -13,15 +13,12 @@
     map_score,
     map_score_range,
 )
-<<<<<<< HEAD
 from soccertrack.metrics.cost_matrix_metrics import (
     BaseCostMatrixMetric,
     IoUCMM,
     EuclideanCMM,
     CosineCMM,
 )
-=======
->>>>>>> 82cfd04f
 
 __all__ = [
     "hota_score",
