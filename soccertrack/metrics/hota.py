from __future__ import annotations
from typing import Any

import numpy as np
from scipy.optimize import linear_sum_assignment

from soccertrack import BBoxDataFrame
from .tracking_preprocess import to_mot_eval_format


def hota_score(bboxes_track: BBoxDataFrame, bboxes_gt: BBoxDataFrame) -> dict[str, Any]:
    """Calculates the HOTA metrics for one sequence.

    Args:
        bboxes_track (BBoxDataFrame): Bbox Dataframe for tracking in 1 sequence
        bboxes_gt (BBoxDataFrame): Bbox Dataframe for ground truth in 1 sequence

    Returns:
        dict[str, Any]: HOTA metrics

    Note:
    The description of each evaluation indicator will be as follows:
    "HOTA" : The overall HOTA score.
    "DetA" : The detection accuracy.
    "AssA" : The association accuracy.
    "DetRe" : The detection recall.
    "DetPr" : The detection precision.
    "AssRe" : The association recall.
    "AssPr" : The association precision.
    "LocA" : The localization accuracy.
    "RHOTA" : The robust HOTA score.
    "HOTA(0)" : The overall HOTA score with a threshold of 0.5.
    "LocA(0)" : The localization accuracy with a threshold of 0.5.
    "HOTALocA(0)" : The overall HOTA score with a threshold of 0.5 and the localization accuracy with a threshold of 0.5.
    
    This is also based on the following original paper and the github repository.
    paper : https://link.springer.com/article/10.1007/s11263-020-01375-2
    code  : https://github.com/JonathonLuiten/TrackEval
    """

    tracker_ids, tracker_dets = bboxes_track.preprocess_for_mot_eval()
    gt_ids, gt_dets = bboxes_gt.preprocess_for_mot_eval()
    data = to_mot_eval_format(tracker_ids, tracker_dets, gt_ids, gt_dets)

    array_labels = np.arange(0.05, 0.99, 0.05)
    integer_array_fields = ["HOTA_TP", "HOTA_FN", "HOTA_FP"]
    float_array_fields = [
        "HOTA",
        "DetA",
        "AssA",
        "DetRe",
        "DetPr",
        "AssRe",
        "AssPr",
        "LocA",
        "RHOTA",
    ]
    float_fields = ["HOTA(0)", "LocA(0)", "HOTALocA(0)"]

    # Initialise results
    res = {}
    for field in float_array_fields + integer_array_fields:
<<<<<<< HEAD
        res[field] = np.zeros((len(array_labels)), dtype=np.float64)
=======
        res[field] = np.zeros((len(array_labels)), dtype=float)
>>>>>>> c4d31dad
    for field in float_fields:
        res[field] = 0

    # Return result quickly if tracker or gt sequence is empty
    if data["num_tracker_dets"] == 0:
<<<<<<< HEAD
        res["HOTA_FN"] = data["num_gt_dets"] * np.ones(
            (len(array_labels)), dtype=np.float64
        )
        res["LocA"] = np.ones((len(array_labels)), dtype=np.float64)
=======
        res["HOTA_FN"] = data["num_gt_dets"] * np.ones((len(array_labels)), dtype=float)
        res["LocA"] = np.ones((len(array_labels)), dtype=float)
>>>>>>> c4d31dad
        res["LocA(0)"] = 1.0
        # Calculate final scores
        hota_final_scores(res)
        return res

    if data["num_gt_dets"] == 0:
        res["HOTA_FP"] = data["num_tracker_dets"] * np.ones(
            (len(array_labels)), dtype=float
        )
<<<<<<< HEAD
        res["LocA"] = np.ones((len(array_labels)), dtype=np.float64)
=======
        res["LocA"] = np.ones((len(array_labels)), dtype=float)
>>>>>>> c4d31dad
        res["LocA(0)"] = 1.0
        # Calculate final scores
        hota_final_scores(res)
        return res

    # Variables counting global association
    potential_matches_count = np.zeros((data["num_gt_ids"], data["num_tracker_ids"]))
    gt_id_count = np.zeros((data["num_gt_ids"], 1))
    tracker_id_count = np.zeros((1, data["num_tracker_ids"]))

    # First loop through each timestep and accumulate global track information.
    for t, (gt_ids_t, tracker_ids_t, gt_det_t, tracker_det_t) in enumerate(
        zip(data["gt_ids"], data["tracker_ids"], data["gt_dets"] ,data["tracker_dets"])
    ):
        # Count the potential matches between ids in each timestep
        # These are normalised, weighted by the match similarity.
        similarity = data["similarity_scores"][t]
        sim_iou_denom = (
            similarity.sum(0)[np.newaxis, :]
            + similarity.sum(1)[:, np.newaxis]
            - similarity
        )
        sim_iou = np.zeros_like(similarity)
        sim_iou_mask = sim_iou_denom > 0 + np.finfo("float").eps
        sim_iou[sim_iou_mask] = similarity[sim_iou_mask] / sim_iou_denom[sim_iou_mask]
        potential_matches_count[
            gt_ids_t[:, np.newaxis], tracker_ids_t[np.newaxis, :]
        ] += sim_iou
        # Calculate the total number of dets for each gt_id and tracker_id.
        count = np.array([[0 if row[0] == -1 else 1 for _, row in enumerate(gt_det_t)]]).T
        gt_id_count[gt_ids_t] += list(count)
        tracker_id_count[0, tracker_ids_t] += [0 if row[0] == -1 else 1 for _, row in enumerate(tracker_det_t)]

    # Calculate overall jaccard alignment score (before unique matching) between IDs
    global_alignment_score = potential_matches_count / (
        gt_id_count + tracker_id_count - potential_matches_count
    )
    matches_counts = [np.zeros_like(potential_matches_count) for _ in array_labels]

    # Calculate scores for each timestep
    for t, (gt_ids_t, tracker_ids_t) in enumerate(
        zip(data["gt_ids"], data["tracker_ids"])
    ):
        # Deal with the case that there are no gt_det/tracker_det in a timestep.
        if len(gt_ids_t) == 0:
            for a, alpha in enumerate(array_labels):
                res["HOTA_FP"][a] += len(tracker_ids_t)
            continue
        if len(tracker_ids_t) == 0:
            for a, alpha in enumerate(array_labels):
                res["HOTA_FN"][a] += len(gt_ids_t)
            continue

        # Get matching scores between pairs of dets for optimizing HOTA
        similarity = data["similarity_scores"][t]
        score_mat = (
            global_alignment_score[
                gt_ids_t[:, np.newaxis], tracker_ids_t[np.newaxis, :]
            ]
            * similarity
        )
        # Hungarian algorithm to find best matches
        match_rows, match_cols = linear_sum_assignment(-score_mat)

        # Calculate and accumulate basic statistics
        for a, alpha in enumerate(array_labels):
            actually_matched_mask = (
                similarity[match_rows, match_cols] >= alpha - np.finfo("float").eps
            )
            alpha_match_rows = match_rows[actually_matched_mask]
            alpha_match_cols = match_cols[actually_matched_mask]
            num_matches = len(alpha_match_rows)
            res["HOTA_TP"][a] += num_matches
            res["HOTA_FN"][a] += len(gt_ids_t) - num_matches
            res["HOTA_FP"][a] += len(tracker_ids_t) - num_matches 
            if num_matches > 0:
                res["LocA"][a] += sum(similarity[alpha_match_rows, alpha_match_cols])
                matches_counts[a][
                    gt_ids_t[alpha_match_rows], tracker_ids_t[alpha_match_cols]
                ] += 1

    # Calculate association scores (AssA, AssRe, AssPr) for the alpha value.
    # First calculate scores per gt_id/tracker_id combo and then average over the number of detections.
    for a, alpha in enumerate(array_labels):
        matches_count = matches_counts[a]
        ass_a = matches_count / np.maximum(
            1, gt_id_count + tracker_id_count - matches_count
        )

        ass_re = matches_count / np.maximum(1, gt_id_count)
        res["AssRe"][a] = np.sum(matches_count * ass_re) / np.maximum(
            1, res["HOTA_TP"][a]
        )
        ass_pr = matches_count / np.maximum(1, tracker_id_count)
        res["AssPr"][a] = np.sum(matches_count * ass_pr) / np.maximum(
            1, res["HOTA_TP"][a]
        )
        res["AssA"][a] = (res["AssRe"][a] * res["AssPr"][a]) / np.maximum(
            1e-10, (res["AssRe"][a] + res["AssPr"][a]) - (res["AssRe"][a] * res["AssPr"][a])
        )

    # Calculate scores for each alpha value
    #At First, Subtract the tracks with missing data from the entire track data of the track being tracked. 
    #This is to adjust the number of FPs.
    num_attibutes_per_bbox = 5  #The number of attributes for each object in the BBoxDataframe. 
                                #([bb_left, bb_top, bb_width, bb_height, conf])
    num_lacked_tracks = int((bboxes_track == -1.0).values.sum() / num_attibutes_per_bbox)
    res["HOTA_FP"] = res["HOTA_FP"] - num_lacked_tracks
    res["LocA"] = np.maximum(1e-10, res["LocA"]) / np.maximum(1e-10, res["HOTA_TP"])
    res["DetRe"] = res["HOTA_TP"] / np.maximum(1, res["HOTA_TP"] + res["HOTA_FN"])
    res["DetPr"] = res["HOTA_TP"] / np.maximum(1, res["HOTA_TP"] + res["HOTA_FP"])
    res["DetA"] = res["HOTA_TP"] / np.maximum(
        1, res["HOTA_TP"] + res["HOTA_FN"] + res["HOTA_FP"]
    )
    res["HOTA"] = np.sqrt(res["DetA"] * res["AssA"])
    res["RHOTA"] = np.sqrt(res["DetRe"] * res["AssA"])
    res["HOTA(0)"] = np.sqrt(res["DetA"] * res["AssA"])[0]
    res["LocA(0)"] = res["LocA"][0]
    res["HOTALocA(0)"] = res["HOTA(0)"] * res["LocA(0)"]

    # Calculate final scores
    hota_final_scores(res)
    return res


def hota_final_scores(res):
    """Calculate final HOTA scores"""
    res["HOTA"] = np.mean(res["HOTA"])
    res["DetA"] = np.mean(res["DetA"])
    res["AssA"] = np.mean(res["AssA"])
    res["DetRe"] = np.mean(res["DetRe"])
    res["DetPr"] = np.mean(res["DetPr"])
    res["AssRe"] = np.mean(res["AssRe"])
    res["AssPr"] = np.mean(res["AssPr"])
    res["LocA"] = np.mean(res["LocA"])
    res["RHOTA"] = np.mean(res["RHOTA"])
    res["HOTA_TP"] = np.mean(res["HOTA_TP"])
    res["HOTA_FP"] = np.mean(res["HOTA_FP"])
    res["HOTA_FN"] = np.mean(res["HOTA_FN"])<|MERGE_RESOLUTION|>--- conflicted
+++ resolved
@@ -60,25 +60,14 @@
     # Initialise results
     res = {}
     for field in float_array_fields + integer_array_fields:
-<<<<<<< HEAD
-        res[field] = np.zeros((len(array_labels)), dtype=np.float64)
-=======
         res[field] = np.zeros((len(array_labels)), dtype=float)
->>>>>>> c4d31dad
     for field in float_fields:
         res[field] = 0
 
     # Return result quickly if tracker or gt sequence is empty
     if data["num_tracker_dets"] == 0:
-<<<<<<< HEAD
-        res["HOTA_FN"] = data["num_gt_dets"] * np.ones(
-            (len(array_labels)), dtype=np.float64
-        )
-        res["LocA"] = np.ones((len(array_labels)), dtype=np.float64)
-=======
         res["HOTA_FN"] = data["num_gt_dets"] * np.ones((len(array_labels)), dtype=float)
         res["LocA"] = np.ones((len(array_labels)), dtype=float)
->>>>>>> c4d31dad
         res["LocA(0)"] = 1.0
         # Calculate final scores
         hota_final_scores(res)
@@ -88,11 +77,7 @@
         res["HOTA_FP"] = data["num_tracker_dets"] * np.ones(
             (len(array_labels)), dtype=float
         )
-<<<<<<< HEAD
-        res["LocA"] = np.ones((len(array_labels)), dtype=np.float64)
-=======
         res["LocA"] = np.ones((len(array_labels)), dtype=float)
->>>>>>> c4d31dad
         res["LocA(0)"] = 1.0
         # Calculate final scores
         hota_final_scores(res)
