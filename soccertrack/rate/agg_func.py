import numpy as np


def get_agg_func(agg_func: str):
    """ Returns a function that aggregates the metrics matrix.
    
    Args:
        agg_func (str): Aggregation function. Can be one of the following:
        
            - None: No aggregation. Returns the metrics matrix.
            - "w_mean": Weighted mean. Returns the weighted mean of the metrics matrix.
            - "mean": Mean. Returns the mean of the metrics matrix.
            - "median": Median. Returns the median of the metrics matrix.
            - "max": Maximum. Returns the maximum of the metrics matrix.
            - "min": Minimum. Returns the minimum of the metrics matrix.
            
    Returns:
        function: Aggregation function.
    """
    if agg_func is None:
        return lambda metrics_mtx, ma_count_arr: metrics_mtx * ma_count_arr
    elif agg_func == "w_mean":
        return lambda metrics_mtx, ma_count_arr: np.sum(
            metrics_mtx * ma_count_arr
        ) / np.sum(ma_count_arr)
    elif agg_func == "mean":
        return lambda metrics_mtx, ma_count_arr: np.mean(metrics_mtx * ma_count_arr)
    elif agg_func == "median":
        return lambda metrics_mtx, ma_count_arr: np.median(metrics_mtx * ma_count_arr)
    elif agg_func == "max":
        return lambda metrics_mtx, ma_count_arr: np.max(metrics_mtx * ma_count_arr)
    elif agg_func == "min":
        return lambda metrics_mtx, ma_count_arr: np.min(metrics_mtx * ma_count_arr)
    else:
        raise ValueError(f"Aggregation function {agg_func} not supported.")


<<<<<<< HEAD
def get_time_series_agg(time_series_metrics: np.ndarray, num_agg_frame: int = 10):
    """ Returns the aggregated time series scores of the metrics matrix.
    
    Args:
        time_series_metrics (np.array): Time series scores of the metrics matrix.
        num_agg_frame (int): Number of frames to aggregate. default: 10.
        
    Returns:
        nframe_sum (np.array): Aggregated time series scores.
    """
=======
def get_time_series_agg(time_series_metrics, num_agg_frame=10):
>>>>>>> ca93d158
    nframe_sum = []
    start = 0
    end = num_agg_frame
    while end <= len(time_series_metrics):
        nframe_sum.append(sum(time_series_metrics[start:end]))
        start += 10
        end += 10
    nframe_sum.append(sum(time_series_metrics[start:]))
    return np.array(nframe_sum)


def get_time_series_agg_func(agg_func: str):
    """ Returns a function that aggregates the time series metrics.
    
    Args:
        agg_func (str): Aggregation function. Can be one of the following:
        
            - None: No aggregation. Returns the time series metrics.
            - "sum": Sum. Returns the sum of the time series metrics.
            - "mean": Mean. Returns the mean of the time series metrics.
            - "median": Median. Returns the median of the time series metrics.
            - "max": Maximum. Returns the maximum of the time series metrics.
            - "min": Minimum. Returns the minimum of the time series metrics.
            - "nframe_agg": Sum of aggregated time series metrics. Returns the aggregated time series metrics.
            - "nframe_diff_max": Returns the maximum of the difference of aggregated time series metrics.
            
    Returns:
        function: Aggregation function.
    """
    if agg_func is None:
        return lambda time_series_metrics: time_series_metrics
    elif agg_func == "sum":
        return lambda time_series_metrics: np.sum(time_series_metrics)
    elif agg_func == "mean":
        return lambda time_series_metrics: np.mean(time_series_metrics)
    elif agg_func == "median":
        return lambda time_series_metrics: np.median(time_series_metrics)
    elif agg_func == "max":
        return lambda time_series_metrics: np.max(time_series_metrics)
    elif agg_func == "min":
        return lambda time_series_metrics: np.min(time_series_metrics)
    elif agg_func == "nframe_agg":
        return lambda time_series_metrics: get_time_series_agg(time_series_metrics)
    elif agg_func == "nframe_diff_max":
        return lambda time_series_metrics: np.max(
            np.diff(get_time_series_agg(time_series_metrics))
        )
    else:
        raise ValueError(f"Aggregation function {agg_func} not supported.")<|MERGE_RESOLUTION|>--- conflicted
+++ resolved
@@ -35,7 +35,6 @@
         raise ValueError(f"Aggregation function {agg_func} not supported.")
 
 
-<<<<<<< HEAD
 def get_time_series_agg(time_series_metrics: np.ndarray, num_agg_frame: int = 10):
     """ Returns the aggregated time series scores of the metrics matrix.
     
@@ -46,9 +45,6 @@
     Returns:
         nframe_sum (np.array): Aggregated time series scores.
     """
-=======
-def get_time_series_agg(time_series_metrics, num_agg_frame=10):
->>>>>>> ca93d158
     nframe_sum = []
     start = 0
     end = num_agg_frame
