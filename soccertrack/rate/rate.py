import numpy as np

from soccertrack.dataframe import CoordinatesDataFrame
from soccertrack.rate.agg_func import get_agg_func, get_time_series_agg_func

def grid_count(ball_traj: np.ndarray) -> tuple[np.ndarray, np.ndarray]:
    """
    Divides the trajectory of a ball into a grid and returns a list of moving areas and corresponding counts.

    Args:
        ball_traj(np.ndarray): A 2D numpy array representing the trajectory of a ball.

    Returns:
        moving_area_count(np.ndarray): A 2D numpy array representing the count of elements in each moving area.
        moving_area_indices(np.ndarray): A 1D numpy array representing the indices of the moving area for each element of `ball_traj`.
    """
    # setup initial variables
    grid_xmin = 0
    grid_ymin = 0
    grid_xmax = 105
    grid_ymax = 68
    window_x = 16
    window_y = 12

    pitch_length_x = np.linspace(grid_xmin, grid_xmax, window_x + 1)
    pitch_length_y = np.linspace(grid_ymin, grid_ymax, window_y + 1)

    moving_area_count, _, _ = np.histogram2d(ball_traj[:,0], ball_traj[:,1], bins=(pitch_length_x, pitch_length_y))
    moving_area_count = moving_area_count.astype(int)

    moving_area_indices = np.zeros(len(ball_traj), dtype=float)
    moving_area_indices.fill(np.nan)
<<<<<<< HEAD
    for idx, coord in enumerate(ball_traj):
        x_bin = np.digitize(coord[0], pitch_length_x) - 1
        y_bin = np.digitize(coord[1], pitch_length_y) - 1
        if x_bin >= 0 and x_bin < window_x and y_bin >= 0 and y_bin < window_y:
            moving_area_indices[idx] = int(x_bin * window_y + y_bin)
=======

    for idx_x in range(window_x):
        for idx_y in range(window_y):
            moving_area = ball_traj[
                (ball_traj[:, 0] >= pitch_length_x[idx_x])
                & (ball_traj[:, 0] <= pitch_length_x[idx_x + 1])
                & (ball_traj[:, 1] >= pitch_length_y[idx_y])
                & (ball_traj[:, 1] <= pitch_length_y[idx_y + 1])
            ]
            moving_area_count[idx_x, idx_y] = len(moving_area)

    for idx, coord in enumerate(ball_traj):
        for idx_x in range(window_x):
            for idx_y in range(window_y):
                if (
                    coord[0] >= pitch_length_x[idx_x]
                    and coord[0] <= pitch_length_x[idx_x + 1]
                    and coord[1] >= pitch_length_y[idx_y]
                    and coord[1] <= pitch_length_y[idx_y + 1]
                ):
                    moving_area_indices[idx] = int(idx_x * window_y + idx_y)
                    break
            else:
                continue
            break
>>>>>>> ca93d158

    return moving_area_count, moving_area_indices


# calulate xG
def rate_xG(codf: CoordinatesDataFrame, agg_func="w_mean"):
    """calculate xG score for a given CoordinatesDataFrame.
    
    Args:
        codf (CoordinatesDataFrame): A CoordinatesDataFrame object.
        agg_func (str, optional): Aggregation function. Defaults to "w_mean".
    
    Returns:
        xg_score (float): xG score.
    """
    ball_traj = list(codf.iter_players())[-1][1].values
    moving_area_count, _ = grid_count(ball_traj)

    xg_score = get_agg_func(agg_func)(xg_mtx, moving_area_count)
    return xg_score


def rate_xG_time_series(codf: CoordinatesDataFrame, agg_func="nframe_diff_max"):
    """calculate Time-Series xG score for a given CoordinatesDataFrame.
    
    Args:
        codf (CoordinatesDataFrame): A CoordinatesDataFrame object.
        agg_func (str, optional): Aggregation function. Defaults to "nframe_diff_max".
    
    Returns:
        xg_score (float): Time-Series xG score.
    """
    ball_traj = list(codf.iter_players())[-1][1].values
    _, moving_area_indices = grid_count(ball_traj)
    
    xg_mtx_flatten = xg_mtx.flatten()
    xg_score_per_frame = np.zeros(len(moving_area_indices))
    for idx, row in enumerate(moving_area_indices):
        if np.isnan(row):
            xg_score_per_frame[idx] = 0
        else:
            xg_score_per_frame[idx] = xg_mtx_flatten[int(row)]
    xg_score = get_time_series_agg_func(agg_func)(xg_score_per_frame)
    return xg_score


# calulate xT
def rate_xT(codf: CoordinatesDataFrame, agg_func="w_mean"):
    """calculate xT score for a given CoordinatesDataFrame.
    
    Args:
        codf (CoordinatesDataFrame): A CoordinatesDataFrame object.
        agg_func (str, optional): Aggregation function. Defaults to "w_mean".
    
    Returns:
        xt_score (float): xT score.
    """
    ball_traj = list(codf.iter_players())[-1][1].values
    moving_area_count, _ = grid_count(ball_traj)

    xt_score = get_agg_func(agg_func)(xt_mtx, moving_area_count)
    return xt_score

def rate_xT_time_series(codf: CoordinatesDataFrame, agg_func="nframe_diff_max"):
    """calculate Time-Series xT score for a given CoordinatesDataFrame.
    
    Args:
        codf (CoordinatesDataFrame): A CoordinatesDataFrame object.
        agg_func (str, optional): Aggregation function. Defaults to "nframe_diff_max".
    
    Returns:
        xt_score (float): Time-Series xT score.
    """
    ball_traj = list(codf.iter_players())[-1][1].values
    _, moving_area_indices = grid_count(ball_traj)
    
    xt_mtx_flatten = xt_mtx.flatten()
    xt_score_per_frame = np.zeros(len(moving_area_indices))
    for idx, row in enumerate(moving_area_indices):
        if np.isnan(row):
            xt_score_per_frame[idx] = 0
        else:
            xt_score_per_frame[idx] = xt_mtx_flatten[int(row)]
    xt_score = get_time_series_agg_func(agg_func)(xt_score_per_frame)
    return xt_score


xg_mtx = np.array(
    [
        [0.0, 0.0, 0.0, 0.0, 0.0, 0.0, 0.0, 0.0, 0.0, 0.0, 0.0, 0.0],
        [0.0, 0.0, 0.0, 0.0, 0.0, 0.0, 0.0, 0.0, 0.0, 0.0, 0.0, 0.0],
        [0.0, 0.0, 0.0, 0.0, 0.0, 0.0, 0.0, 0.0, 0.0, 0.0, 0.0, 0.0],
        [0.0, 0.0, 0.0, 0.0, 0.0, 0.0, 0.0, 0.0, 0.0, 0.0, 0.0, 0.0],
        [0.0, 0.0, 0.0, 0.0, 0.0, 0.0, 0.0, 0.0, 0.0, 0.0, 0.0, 0.0],
        [0.0, 0.0, 0.0, 0.0, 0.0, 0.0, 0.0, 0.0, 0.0, 0.0, 0.0, 0.0],
        [0.0, 0.0, 0.0, 0.0, 0.0, 0.0, 0.0, 0.0, 0.0, 0.0, 0.0, 0.0],
        [0.0, 0.0, 0.0, 0.0, 0.0, 0.0, 0.0, 0.0, 0.0, 0.0, 0.0, 0.0],
        [0.02, 0.02, 0.02, 0.02, 0.02, 0.02, 0.02, 0.02, 0.02, 0.02, 0.02, 0.02],
        [0.02, 0.02, 0.02, 0.02, 0.02, 0.02, 0.02, 0.02, 0.02, 0.02, 0.02, 0.02],
        [0.04, 0.04, 0.04, 0.04, 0.04, 0.04, 0.04, 0.04, 0.04, 0.04, 0.04, 0.04],
        [0.04, 0.04, 0.04, 0.04, 0.04, 0.04, 0.04, 0.04, 0.04, 0.04, 0.04, 0.04],
        [0.04, 0.04, 0.04, 0.04, 0.04, 0.04, 0.04, 0.04, 0.04, 0.04, 0.04, 0.04],
        [0.11, 0.11, 0.07, 0.07, 0.07, 0.15, 0.15, 0.07, 0.07, 0.07, 0.11, 0.11],
        [0.11, 0.11, 0.07, 0.07, 0.07, 0.15, 0.15, 0.07, 0.07, 0.07, 0.11, 0.11],
        [0.11, 0.11, 0.07, 0.07, 0.1, 0.34, 0.34, 0.1, 0.07, 0.07, 0.11, 0.11],
    ]
)


xt_mtx = np.array(
    [
        [
            0.002,
            0.003,
            0.003,
            0.004,
            0.005,
            0.004,
            0.004,
            0.005,
            0.004,
            0.003,
            0.003,
            0.003,
        ],
        [
            0.003,
            0.003,
            0.004,
            0.005,
            0.006,
            0.005,
            0.005,
            0.005,
            0.004,
            0.003,
            0.005,
            0.004,
        ],
        [
            0.004,
            0.004,
            0.004,
            0.005,
            0.007,
            0.007,
            0.007,
            0.006,
            0.004,
            0.003,
            0.004,
            0.003,
        ],
        [
            0.004,
            0.004,
            0.004,
            0.004,
            0.005,
            0.005,
            0.004,
            0.004,
            0.004,
            0.004,
            0.004,
            0.004,
        ],
        [
            0.005,
            0.005,
            0.005,
            0.004,
            0.005,
            0.005,
            0.004,
            0.004,
            0.004,
            0.004,
            0.004,
            0.004,
        ],
        [
            0.006,
            0.006,
            0.006,
            0.006,
            0.006,
            0.005,
            0.006,
            0.006,
            0.006,
            0.006,
            0.005,
            0.006,
        ],
        [
            0.007,
            0.008,
            0.008,
            0.008,
            0.008,
            0.008,
            0.008,
            0.007,
            0.007,
            0.007,
            0.007,
            0.007,
        ],
        [
            0.008,
            0.01,
            0.01,
            0.009,
            0.009,
            0.01,
            0.009,
            0.01,
            0.009,
            0.009,
            0.008,
            0.008,
        ],
        [
            0.011,
            0.012,
            0.013,
            0.013,
            0.014,
            0.012,
            0.013,
            0.013,
            0.012,
            0.012,
            0.011,
            0.01,
        ],
        [
            0.014,
            0.015,
            0.016,
            0.017,
            0.018,
            0.019,
            0.017,
            0.017,
            0.016,
            0.016,
            0.015,
            0.013,
        ],
        [
            0.019,
            0.022,
            0.024,
            0.024,
            0.024,
            0.025,
            0.025,
            0.025,
            0.023,
            0.022,
            0.02,
            0.018,
        ],
        [
            0.026,
            0.031,
            0.036,
            0.036,
            0.037,
            0.035,
            0.033,
            0.033,
            0.034,
            0.034,
            0.029,
            0.025,
        ],
        [
            0.039,
            0.044,
            0.049,
            0.047,
            0.046,
            0.042,
            0.052,
            0.048,
            0.044,
            0.046,
            0.042,
            0.037,
        ],
        [
            0.051,
            0.06,
            0.068,
            0.065,
            0.077,
            0.116,
            0.089,
            0.068,
            0.068,
            0.067,
            0.056,
            0.048,
        ],
        [
            0.063,
            0.077,
            0.096,
            0.096,
            0.124,
            0.176,
            0.171,
            0.126,
            0.089,
            0.094,
            0.075,
            0.06,
        ],
        [
            0.068,
            0.094,
            0.136,
            0.126,
            0.158,
            0.371,
            0.413,
            0.158,
            0.123,
            0.103,
            0.092,
            0.066,
        ],
    ]
)<|MERGE_RESOLUTION|>--- conflicted
+++ resolved
@@ -30,39 +30,11 @@
 
     moving_area_indices = np.zeros(len(ball_traj), dtype=float)
     moving_area_indices.fill(np.nan)
-<<<<<<< HEAD
     for idx, coord in enumerate(ball_traj):
         x_bin = np.digitize(coord[0], pitch_length_x) - 1
         y_bin = np.digitize(coord[1], pitch_length_y) - 1
         if x_bin >= 0 and x_bin < window_x and y_bin >= 0 and y_bin < window_y:
             moving_area_indices[idx] = int(x_bin * window_y + y_bin)
-=======
-
-    for idx_x in range(window_x):
-        for idx_y in range(window_y):
-            moving_area = ball_traj[
-                (ball_traj[:, 0] >= pitch_length_x[idx_x])
-                & (ball_traj[:, 0] <= pitch_length_x[idx_x + 1])
-                & (ball_traj[:, 1] >= pitch_length_y[idx_y])
-                & (ball_traj[:, 1] <= pitch_length_y[idx_y + 1])
-            ]
-            moving_area_count[idx_x, idx_y] = len(moving_area)
-
-    for idx, coord in enumerate(ball_traj):
-        for idx_x in range(window_x):
-            for idx_y in range(window_y):
-                if (
-                    coord[0] >= pitch_length_x[idx_x]
-                    and coord[0] <= pitch_length_x[idx_x + 1]
-                    and coord[1] >= pitch_length_y[idx_y]
-                    and coord[1] <= pitch_length_y[idx_y + 1]
-                ):
-                    moving_area_indices[idx] = int(idx_x * window_y + idx_y)
-                    break
-            else:
-                continue
-            break
->>>>>>> ca93d158
 
     return moving_area_count, moving_area_indices
 
