--- conflicted
+++ resolved
@@ -15,11 +15,7 @@
         """A test for the cut_video_file function."""
 
         with TemporaryDirectory() as tmpdir:
-<<<<<<< HEAD
             video_file_name = Path("tests/assets/videos/small-movie.mp4")
-=======
-            video_file_name = Path('tests/assets/small-movie.mp4') #パス確認
->>>>>>> 92949d47
 
             start_time = 1
             end_time = 2
@@ -27,15 +23,6 @@
             save_path = Path(tmpdir) / Path("videos/new_video.mp4")
             cut_video_file(video_file_name, start_time, end_time, save_path)
             self.assertTrue(save_path.exists())
-<<<<<<< HEAD
-=======
-            
-            video_info = ffmpeg.probe(str(save_path))['streams'][0]
-            self.assertEqual(video_info['width'], 320)
-            self.assertEqual(video_info['height'], 240)
-            self.assertEqual(float(video_info['duration']), end_time - start_time) #value error
-            self.assertEqual(int(video_info['nb_frames']), (end_time - start_time)*15)
->>>>>>> 92949d47
 
             video_info = ffmpeg.probe(str(save_path))["streams"][0]
             self.assertEqual(video_info["width"], 320)
