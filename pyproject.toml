--- conflicted
+++ resolved
@@ -1,10 +1,6 @@
 [tool.poetry]
 name = "sportslabkit"
-<<<<<<< HEAD
-version = "0.3.0a4"
-=======
 version = "0.3.0"
->>>>>>> ea755ab8
 description = "A Python package for sports analytics."
 readme = "README.md"
 authors = ["Atom Scott <atom.james.scott@gmail.com>"]
