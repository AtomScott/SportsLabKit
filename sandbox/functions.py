--- conflicted
+++ resolved
@@ -233,39 +233,33 @@
     Returns:
         merged_dataframe(pd.DataFrame): DataFrame of merged gpsports and statsports.
     """
-    
+
     if not isinstance(file_names, (list, tuple)):
         file_names = [file_names]
 
-<<<<<<< HEAD
     playerid = 0 # TODO: 付与ロジックを書く
     teamid = None # TODO 付与ロジックを書く
 
-=======
     if not isinstance(playerids, (list, tuple)):
         playerids = [playerids]
 
     if not isinstance(teamids, (list, tuple)):
         teamids = [teamids]
     
->>>>>>> 138d4602
     df_list = []
     for i, (file_name, playerid, teamid) in enumerate(zip_longest(file_names, playerids, teamids)):
         playerid = playerid if playerid is not None else i
         gps_format = infer_gps_format(file_name)
         dataframe = get_gps_loader(gps_format)(file_name, playerid, teamid)
         df_list.append(dataframe)
-<<<<<<< HEAD
 
         playerid += 1 #TODO: これではyamlから読み込むことができない
 
     merged_dataframe = df_list[0].join(df_list[1 : len(df_list)]) # これができるのは知らなかった
     merged_dataframe = merged_dataframe.sort_index().interpolate() # 暗黙的にinterpolateするのが正解なのか？
-=======
                 
     merged_dataframe = df_list[0].join(df_list[1 : len(df_list)])
     merged_dataframe = merged_dataframe.sort_index().interpolate()
->>>>>>> 138d4602
     return merged_dataframe
 
 
