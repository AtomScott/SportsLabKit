--- conflicted
+++ resolved
@@ -1,8 +1,3 @@
-<<<<<<< HEAD
-from typing import List
-from pathlib import Path
-import ffmpeg
-=======
 from typing import List, Tuple
 from pathlib import Path
 import ffmpeg
@@ -28,7 +23,6 @@
     tqdm,
 )
 
->>>>>>> 92949d47
 
 def cut_video_file(video_file_name: str, start_time: int, end_time: int, save_path: str) -> None:
 
@@ -43,8 +37,6 @@
     out_options = {'vcodec':'libx264', 'crf':23, 'preset':'slow'}
     save_path.parents[0].mkdir(exist_ok=True, parents=True)
     ffmpeg.input(str(video_file_name), ss= start_time, t=end_time - start_time).output(str(save_path), **out_options).run(overwrite_output=True)
-<<<<<<< HEAD
-=======
 
 # def cut_gps_file(gps_file_name: str, start_time: int, end_time: int, save_dir: str) -> None:
 
@@ -261,7 +253,6 @@
     end_time = drone_df_match.iloc[end_frame]
     return start_time, end_time
 
->>>>>>> 92949d47
 
 def cut_gps_file(gps_file_name: str, start_time: int, end_time: int, save_dir: str) -> None:
 
@@ -269,13 +260,8 @@
 
     Args:
         gps_file_name (str) : Path to the gps file to cut.
-<<<<<<< HEAD
-        start_time (int) : Start time of the gps file.
-        end_time (int) : End time of the gps file.
-=======
         start_time (int) : Start time of split.
         end_time (int) : End time of split.
->>>>>>> 92949d47
         save_path (str) : Path to save the gps file.
     """
     pass
